--- conflicted
+++ resolved
@@ -17,23 +17,16 @@
 	@echo \#\	make test
 	@echo \#\	make doc
 	@echo \#
-<<<<<<< HEAD
 	@echo \# If you want, you can just run the fast \(or slow\) test suite:
-=======
-	@echo \# Or just run the fast (or slow) test suite:
->>>>>>> c3a2c1d4
 	@echo \#
 	@echo \#\	make test-fast
 	@echo \#\	make test-slow
 	@echo \#
-<<<<<<< HEAD
 	@echo \# Test the Jupyter examples after installing a kernel:
 	@echo \#
 	@echo \#\	make kernel
 	@echo \#\	make test-jupyter
 	@echo \#
-=======
->>>>>>> c3a2c1d4
 	@echo \#\#\#\#\#\#\#\#\#\#\#\#\#\#\#\#\#\#\#\#\#\#\#\#\#\#\#\#\#\#
 	@echo
 
@@ -44,11 +37,7 @@
 	@echo Built virtual environment in ./venv
 	@echo Run \'source venv/bin/activate\' to activate it!
 
-<<<<<<< HEAD
 .PHONY: doc setup test test-fast test-slow kernel test-jupyter clean
-=======
-.PHONY: setup test doc clean
->>>>>>> c3a2c1d4
 
 doc:
         # The apidoc call is long because we need to tell it to
@@ -57,33 +46,20 @@
 	cd docs && make html
 
 setup:
-<<<<<<< HEAD
 	pip install -r requirements_freeze.txt
 	python setup.py develop
 
 test:
 	# Default options are configured in pytest.ini
 	# Skip jupyter tests, because they only work if the kernel is configured manually
-	py.test -m "not jupyter"  
+	py.test -m "not jupyter"
 
 test-fast:
 	py.test -m "not system and not jupyter"
-=======
-	pip install -r requirements.txt
-	python -m ipykernel install --user --name="LEAP_venv"
-	python setup.py develop
-
-test:
-	py.test  # Default options are configured in pytest.ini
-
-test-fast:
-	py.test -m "not system"
->>>>>>> c3a2c1d4
 
 test-slow:
 	py.test -m system
 
-<<<<<<< HEAD
 kernel:
 	# Setup a kernel for Jupyter with the name test-jupyter uses to find it
 	python -m ipykernel install --user --name="LEAP_venv"
@@ -92,7 +68,5 @@
 	# Won't work unless you have a 'LEAP_venv' kernel
 	py.test -m jupyter
 
-=======
->>>>>>> c3a2c1d4
 clean:
 	cd docs && make clean