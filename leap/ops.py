--- conflicted
+++ resolved
@@ -759,19 +759,11 @@
 
 
 class CooperativeEvaluate(Operator):
-<<<<<<< HEAD
-    """Cooperative coevolutionary fitness evaluation.
-
-    This a relatively simple, non-parallel implementation.
-    
-    :param context: the algorithm's state context.  Used to access subpopulation information.
-=======
     """A simple, non-parallel implementation of cooperative coevolutionary
     fitness evaluation.
 
     :param context: the algorithm's state context.  Used to access
     subpopulation information.
->>>>>>> 5879038f
     """
 
     def __init__(self, context, num_trials, collaborator_selector,
